--- conflicted
+++ resolved
@@ -64,13 +64,10 @@
         //! Called to generate the initial EA population.
         virtual void initial_population(EA& ea) {
         }
-<<<<<<< HEAD
     protected:
         template <template <typename> class T, typename U> friend void add_event(abstract_configuration<U>* config, U& u);
         event_list _events; //!< List of all the events attached to an EA.
-        
-=======
->>>>>>> 24973479
+
     };
 
 }
